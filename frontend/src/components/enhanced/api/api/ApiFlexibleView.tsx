--- conflicted
+++ resolved
@@ -1,24 +1,8 @@
 import React, { useState, useCallback, useEffect } from 'react';
-<<<<<<< HEAD
-import {
-    FormControl,
-    InputLabel,
-    Select,
-    MenuItem,
-    Switch,
-    TextField,
-    SelectChangeEvent,
-    Typography,
-} from '@mui/material';
-import { ApiComponentProps, API, ApiType, ApiName, getDefaultApiForm, ModelApiType } from '../../../../types/ApiTypes';
-import { API_TYPE_CONFIGS, LLM_PROVIDERS } from '../../../../utils/ApiUtils';
-=======
 import { ApiComponentProps, API, ApiType, ApiName, getDefaultApiForm } from '../../../../types/ApiTypes';
 import { API_CAPABILITIES, apiNameIcons, apiTypeIcons, isModelApiType } from '../../../../utils/ApiUtils';
->>>>>>> c91a1589
 import EnhancedSelect from '../../common/enhanced_select/EnhancedSelect';
 import ModelShortListView from '../../model/model/ModelShortListView';
-import APIConfigShortListView from '../../api_config/api_config/APIConfigShortListView';
 import { AliceModel } from '../../../../types/ModelTypes';
 import { APIConfig } from '../../../../types/ApiConfigTypes';
 import { useApi } from '../../../../contexts/ApiContext';
@@ -28,6 +12,7 @@
 import { TextInput } from '../../common/inputs/TextInput';
 import { BooleanInput } from '../../common/inputs/BooleanInput';
 import { IconSelectInput } from '../../common/inputs/IconSelectInput';
+import APIConfigShortListView from '../../api_config/api_config/APIConfigShortListView';
 
 const ApiFlexibleView: React.FC<ApiComponentProps> = ({
     item,
@@ -89,30 +74,13 @@
         } else {
             setAvailableApiTypes([]);
         }
-<<<<<<< HEAD
-    }, [form.api_type, updateAvailableApiNames]);
-    
-    function isModelApiType(apiType: ApiType): apiType is ApiType & ModelApiType {
-        return Object.values(ModelApiType).includes(apiType as any);
-    }
-=======
-    }, []);
->>>>>>> c91a1589
+    }, []);
 
     useEffect(() => {
         if (form.api_name) {
             updateAvailableApiTypes(form.api_name);
         }
-<<<<<<< HEAD
-    }, [form.api_name]);
-
-    const handleInputChange = useCallback((e: React.ChangeEvent<HTMLInputElement>) => {
-        const { name, value } = e.target;
-        setForm(prevForm => ({ ...prevForm, [name]: value }));
-    }, []);
-=======
     }, [form.api_name, updateAvailableApiTypes]);
->>>>>>> c91a1589
 
     const handleApiNameChange = useCallback((newApiName: ApiName) => {
         setForm(prevForm => ({
@@ -127,26 +95,6 @@
         setForm(prevForm => ({
             ...prevForm,
             api_type: newApiType,
-<<<<<<< HEAD
-            api_config: config.apiConfig,
-            api_name: config.api_name[0],
-        }));
-    }, [updateAvailableApiNames]);
-
-    const handleHealthStatusChange = useCallback((event: SelectChangeEvent) => {
-        const value = event.target.value as API['health_status'];
-        setForm(prevForm => ({
-            ...prevForm,
-            health_status: value
-        }));
-    }, []);
-
-    const handleApiConfigChange = useCallback((key: string, value: string) => {
-        setForm(prevForm => ({
-            ...prevForm,
-            api_config: { ...prevForm.api_config, [key]: value }
-=======
->>>>>>> c91a1589
         }));
     }, []);
 
@@ -192,30 +140,7 @@
             itemType='apis'
         >
             {isCreateMode && (
-<<<<<<< HEAD
-                <>
-                    <Typography variant="h6" className={classes.titleText}>API Type</Typography>
-                    <FormControl fullWidth margin="normal">
-                        <InputLabel>API Type</InputLabel>
-                        <Select
-                            value={form.api_type || ''}
-                            onChange={(e) => handleApiTypeChange(e.target.value as ApiType)}
-                        >
-                            {Object.values(ApiType).map((type) => (
-                                <MenuItem key={type} value={type}>{type}</MenuItem>
-                            ))}
-                        </Select>
-                    </FormControl>
-                </>
-            )}
-            
-            <Typography variant="h6" className={classes.titleText}>Name</Typography>
-            <FormControl fullWidth margin="normal">
-                <InputLabel>API Name</InputLabel>
-                <Select
-=======
                 <IconSelectInput
->>>>>>> c91a1589
                     value={form.api_name || ''}
                     onChange={(apiName) => handleApiNameChange(apiName as ApiName)}
                     name="api_name"
@@ -244,52 +169,6 @@
                 disabled={!isEditMode}
                 description='Enter a description for the API'
             />
-<<<<<<< HEAD
-            <Typography variant="h6" className={classes.titleText}>Health Status</Typography>
-            <FormControl fullWidth margin="normal">
-                <InputLabel>Health Status</InputLabel>
-                <Select
-                    value={form.health_status || 'unknown'}
-                    onChange={handleHealthStatusChange}
-                    disabled={!isEditMode}
-                >
-                    <MenuItem value="healthy">Healthy</MenuItem>
-                    <MenuItem value="unhealthy">Unhealthy</MenuItem>
-                    <MenuItem value="unknown">Unknown</MenuItem>
-                </Select>
-            </FormControl>
-            
-            <Typography variant="h6" className={classes.titleText}>Configuration</Typography>
-            {form.api_config && Object.entries(form.api_config).map(([key, value]) => (
-                <TextField
-                    key={key}
-                    fullWidth
-                    label={key}
-                    type="text"
-                    value={value || ''}
-                    onChange={(e) => handleApiConfigChange(key, e.target.value)}
-                    margin="normal"
-                    disabled={!isEditMode}
-                />
-            ))}
-
-            {form.api_type && isModelApiType(form.api_type) && (
-                <>
-                    <Typography variant="h6" className={classes.titleText}>Default Model</Typography>
-                    <EnhancedSelect<AliceModel>
-                        componentType="models"
-                        EnhancedView={ModelShortListView}
-                        selectedItems={form.default_model ? [form.default_model] : []}
-                        onSelect={handleDefaultModelChange}
-                        isInteractable={isEditMode}
-                        label="Select Default Model"
-                        activeAccordion={activeAccordion}
-                        onAccordionToggle={handleAccordionToggle}
-                        accordionEntityName="default-model"
-                        showCreateButton={true}
-                    />
-                </>
-=======
 
             {form.api_name && (
                 <EnhancedSelect<APIConfig>
@@ -306,7 +185,6 @@
                     showCreateButton={true}
                     filters={{ api_name: form.api_name }}
                 />
->>>>>>> c91a1589
             )}
 
             {form.api_type && isModelApiType(form.api_type) && (
